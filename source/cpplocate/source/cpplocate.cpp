--- conflicted
+++ resolved
@@ -1,6 +1,5 @@
 
 #include <cpplocate/cpplocate.h>
-
 
 #if defined SYSTEM_LINUX
     #include <unistd.h>
@@ -42,7 +41,6 @@
     const char pathDelim = '/';
 #endif
 
-
 /**
 *  @brief
 *    Get path to the current executable
@@ -151,138 +149,7 @@
 
     cpplocate::utils::getPaths(cppLocatePath, paths);
 
-<<<<<<< HEAD
     return paths;
-=======
-    return utils::unifiedPath(std::string(exePath));
-}
-
-std::string getLibraryPath(void * symbol)
-{
-    if (!symbol)
-    {
-        return "";
-    }
-
-#if defined CPPLOCATE_STATIC_DEFINE
-
-    return "";
-
-#elif defined SYSTEM_WINDOWS
-
-    char path[MAX_PATH];
-    path[0] = '\0';
-
-    HMODULE module;
-
-    if (GetModuleHandleExA(
-            GET_MODULE_HANDLE_EX_FLAG_FROM_ADDRESS | GET_MODULE_HANDLE_EX_FLAG_UNCHANGED_REFCOUNT,
-            reinterpret_cast<LPCSTR>(symbol),
-            &module))
-    {
-        GetModuleFileNameA(module, path, sizeof(path));
-    }
-
-    return utils::unifiedPath(std::string(path));
-
-#else
-
-    Dl_info dlInfo;
-    dladdr(reinterpret_cast<void*>(symbol), &dlInfo);
-
-    if (!dlInfo.dli_fname)
-    {
-        return "";
-    }
-
-    return utils::unifiedPath(std::string(dlInfo.dli_fname));
-
-#endif
-}
-
-std::string getBundlePath()
-{
-    // Get directory where the executable is located
-    std::string exeDir = utils::getDirectoryPath(getExecutablePath());
-    std::replace(exeDir.begin(), exeDir.end(), '\\', '/');
-
-    // Split path into components
-    std::vector<std::string> components;
-    utils::split(exeDir, '/', components);
-
-    // If this is a bundle, we must have at least three components
-    if (components.size() >= 3)
-    {
-        // Check for bundle
-        if (components[components.size() - 1] == "MacOS" &&
-            components[components.size() - 2] == "Contents")
-        {
-            // Remove '/Contents/MacOS' from path
-            components.pop_back();
-            components.pop_back();
-
-            // Compose path to bundle
-            return utils::unifiedPath(utils::join(components, "/"));
-        }
-    }
-
-    // No bundle
-    return "";
-}
-
-std::string locatePath(const std::string & relPath, const std::string & systemDir, void * symbol)
-{
-    std::string libDir    = utils::getDirectoryPath(getLibraryPath(symbol));
-    std::string exeDir    = utils::getDirectoryPath(getExecutablePath());
-    std::string bundleDir = utils::getDirectoryPath(getBundlePath());
-
-    for (int i=0; i<3; i++)
-    {
-        std::string path;
-        std::string subdir;
-
-        // Choose basedir
-        const std::string & dir = (i == 0 ? libDir : (i == 1 ? exeDir : bundleDir) );
-        if (dir.empty()) continue;
-
-        // Check <basedir>/<relpath>
-        subdir = dir;
-        path = subdir + "/" + relPath;
-        if (utils::fileExists(path)) return subdir;
-
-        // Check <basedir>/../<relpath>
-        subdir = dir + "/..";
-        path = subdir + "/" + relPath;
-        if (utils::fileExists(path)) return subdir;
-
-        // Check <basedir>/../../<relpath>
-        subdir = dir + "/../..";
-        path = subdir + "/" + relPath;
-        if (utils::fileExists(path)) return subdir;
-
-        // Check if it is a system path
-        std::string basePath = utils::getSystemBasePath(path);
-        if (!basePath.empty() && !systemDir.empty())
-        {
-            subdir = basePath + "/" + systemDir;
-            path = subdir + "/" + relPath;
-            if (utils::fileExists(path)) return subdir;
-        }
-    }
-
-    // Check app bundle resources
-    if (!bundleDir.empty())
-    {
-        std::string subdir = bundleDir + "/Contents/Resources";
-        std::string path = subdir + "/" + relPath;
-
-        if (utils::fileExists(path))
-            return subdir;
-    }
-
-    // Could not find path
-    return "";
->>>>>>> c9cf6189
 }
 
 
@@ -334,13 +201,8 @@
 
     // Search in standard locations
 #if defined SYSTEM_WINDOWS
-<<<<<<< HEAD
     auto programFiles64 = utils::getEnv("programfiles");
     auto programFiles32 = utils::getEnv("programfiles(x86)");
-=======
-    std::string programFiles64 = utils::getEnv("programfiles");
-    std::string programFiles32 = utils::getEnv("programfiles(x86)");
->>>>>>> c9cf6189
 
     if (utils::loadModule(programFiles64 + "\\" + name, name, info))
     {
