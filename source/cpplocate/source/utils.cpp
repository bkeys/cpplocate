--- conflicted
+++ resolved
@@ -123,9 +123,6 @@
     return fullpath.substr(0, pos);
 }
 
-<<<<<<< HEAD
-void split(const std::string & str, const char delim, std::vector<std::string> & values)
-=======
 size_t posAfterString(const std::string & str, const std::string & substr)
 {
     size_t pos = str.rfind(substr);
@@ -176,8 +173,7 @@
     return "";
 }
 
-void split(const std::string & str, char delim, std::vector<std::string> & values)
->>>>>>> c9cf6189
+void split(const std::string & str, const char delim, std::vector<std::string> & values)
 {
     std::stringstream stream(str);
 
@@ -191,22 +187,6 @@
     }
 }
 
-std::string join(const std::vector<std::string> & values, const std::string & delim)
-{
-    std::string result = "";
-
-    for (const std::string & value : values)
-    {
-        if (!result.empty()) {
-            result += delim;
-        }
-
-        result += value;
-    }
-
-    return result;
-}
-
 void getPaths(const std::string & paths, std::vector<std::string> & values)
 {
     split(paths, pathsDelim, values);
