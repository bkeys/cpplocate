--- conflicted
+++ resolved
@@ -22,12 +22,8 @@
 *    Path to executable (including filename)
 *
 *  @remarks
-<<<<<<< HEAD
 *    The path is returned in native format, e.g., backslashes on Windows.
 *    It is assumed the executable name is static throughout the process.
-=======
-*    The path is returned in unified format (forward slashes).
->>>>>>> c9cf6189
 */
 CPPLOCATE_API const std::string & getExecutablePath();
 
@@ -95,13 +91,8 @@
 *    Path to module (directory in which the executable is located)
 *
 *  @remarks
-<<<<<<< HEAD
-*    The path is returned in native format, e.g., backslashes on Windows,
-*    and with no trailing slash.
+*    The path is returned in unified format (forward slashes).
 *    It is assumed the executable name is static throughout the process.
-=======
-*    The path is returned in unified format (forward slashes).
->>>>>>> c9cf6189
 */
 CPPLOCATE_API const std::string & getModulePath();
 
@@ -116,10 +107,10 @@
 *    Module information, empty on error
 *
 *  @remarks
-*    This functions looks for the filename "<name>.modinfo".
 *    It is assumed the 'CPPLOCATE_PATH' environment variable
 *    is static throughout the process.
 *
+*    This functions looks for the filename "<name>.modinfo".
 *    It searches the following locations:
 *    1. The current module path
 *    2. All pathes contained in the enironment variable CPPLOCATE_PATH
